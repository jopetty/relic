--- conflicted
+++ resolved
@@ -11,11 +11,7 @@
 import pyrootutils
 import torch
 import transformers
-<<<<<<< HEAD
-from tqdm import tqdm # Add tqdm for progress bar
-=======
 from tqdm import tqdm  # Add tqdm for progress bar
->>>>>>> 64e8c780
 
 import formal_gym.utils.utils as fg_utils
 
@@ -42,11 +38,7 @@
     model: str = "google/gemma-2-2b-it",
     # Pipeline parameters
     max_new_tokens: int = None,
-<<<<<<< HEAD
     batch_size: int = 2,
-=======
-    batch_size: int = 8,
->>>>>>> 64e8c780
 ):
     grammars_dir = PROJECT_ROOT / "data" / "grammars"
     grammar_path = grammars_dir / f"{grammar_name}"
@@ -135,22 +127,12 @@
         tokenizer.pad_token = tokenizer.eos_token
         log.info("Setting pad_token to eos_token")
 
-<<<<<<< HEAD
-
-    model = transformers.AutoModelForCausalLM.from_pretrained(
-        model,
-        torch_dtype=torch.bfloat16,
-        device_map="auto", # Automatically distribute model across available devices
-    )
-    model.eval() # Set model to evaluation mode
-=======
     model = transformers.AutoModelForCausalLM.from_pretrained(
         model,
         torch_dtype=torch.bfloat16,
         device_map="auto",  # Automatically distribute model across available devices
     )
     model.eval()  # Set model to evaluation mode
->>>>>>> 64e8c780
 
     log.info("Starting generation...")
 
@@ -165,13 +147,8 @@
             return_tensors="pt",
             padding=True,
             truncation=True,
-<<<<<<< HEAD
-            max_length=2048, # Adjust max_length as needed, or remove if prompts are short
-        ).to(model.device) # Move inputs to the same device as the model
-=======
             max_length=2048,  # Adjust max_length as needed, or remove if prompts are short
         ).to(model.device)  # Move inputs to the same device as the model
->>>>>>> 64e8c780
 
         # Generate responses
         with torch.no_grad():
@@ -184,11 +161,7 @@
 
         # Decode generated tokens, skipping special tokens and prompt
         # We need to slice the output tensors to only get the generated part
-<<<<<<< HEAD
-        generated_ids = outputs[:, inputs.input_ids.shape[1]:]
-=======
         generated_ids = outputs[:, inputs.input_ids.shape[1] :]
->>>>>>> 64e8c780
         batch_responses = tokenizer.batch_decode(
             generated_ids,
             skip_special_tokens=True,
@@ -198,19 +171,12 @@
         for j, response_text in enumerate(batch_responses):
             original_example = dataset[i + j]
             old_response = original_example["response"]
-<<<<<<< HEAD
-            old_response["body"]["choices"] = [{"message": {"content": response_text.strip()}}]
-            results.append(
-                {
-                    **original_example, # Keep original fields
-=======
             old_response["body"]["choices"] = [
                 {"message": {"content": response_text.strip()}}
             ]
             results.append(
                 {
                     **original_example,  # Keep original fields
->>>>>>> 64e8c780
                     "response": old_response,
                 }
             )
@@ -227,21 +193,20 @@
         processed_dataset = datasets.Dataset.from_dict(results_dict)
     else:
         # Handle empty results case
-<<<<<<< HEAD
-        processed_dataset = dataset.remove_columns(["prompt"]) # Or create an empty dataset with correct schema
-
-=======
         processed_dataset = dataset.remove_columns(
             ["prompt"]
         )  # Or create an empty dataset with correct schema
->>>>>>> 64e8c780
 
     log.info(f"Writing responses to {results_path}")
+    processed_dataset.to_json(str(results_path), lines=True)
     processed_dataset.to_json(str(results_path), lines=True)
 
     del model
     del tokenizer
     del processed_dataset
+    del model
+    del tokenizer
+    del processed_dataset
 
 
 if __name__ == "__main__":
