--- conflicted
+++ resolved
@@ -13,18 +13,10 @@
 ]
 
 dependencies = [
-<<<<<<< HEAD
-=======
-    "accelerate>=1.4.0",
->>>>>>> 6c4405d9
     "datasets>=3.3.2",
     "editables>=0.5",
     "exrex>=0.11.0",
     "fire>=0.6.0",
-<<<<<<< HEAD
-=======
-    "google-generativeai>=0.8.3",
->>>>>>> 6c4405d9
     "hatchling>=1.27.0",
     "ipykernel>=6.29.5",
     "ipywidgets>=8.1.5",
@@ -53,13 +45,10 @@
     "flashinfer-python>=0.2.5;          platform_system == 'Linux' and platform_machine == 'x86_64'",
     "xformers>=0.0.29.post2;            platform_system == 'Linux' and platform_machine == 'x86_64'",
     "vllm>=0.8.5.post1;                 platform_system == 'Linux' and platform_machine == 'x86_64'",
-<<<<<<< HEAD
 ]
 dev = [
     "pre-commit>=3.8.0",
     "ty>=0.0.1a3",
-=======
->>>>>>> 6c4405d9
 ]
 
 [build-system]
