# metaxbargrammar.py

import pathlib
import random
import re
from dataclasses import dataclass, field
from typing import Any
<<<<<<< HEAD

import numpy as np
import pyrootutils
=======
>>>>>>> 1e28a3f8

import formal_gym.grammar as fg_grammar

GType = fg_grammar.Grammar.Type

PROJECT_ROOT: pathlib.Path = pyrootutils.find_root(
    search_from=__file__, indicator=".project-root"
)

CONSONANTS: list[str] = list("bcdfghjklmnpqrstvwxyz")
VOWELS: list[str] = list("aeiou")


def shell_rules(
    *,
    head: str,
    spec: str,
    comp: str,
    head_initial: bool = True,
    spec_initial: bool = True,
    head_initial_r: bool | None = None,
    spec_initial_r: bool | None = None,
):
    """
    Generate CNF rules for a Larson shell, monolingual or synchronous.
    If head_initial_r/spec_first_r are provided (not None), emit synchronous rules.
    Otherwise, emit monolingual rules.
    The phrase label is derived as f"{head}P".
    """
    phrase: str = f"{head}P"
    xbar: str = f"{head.upper()}BAR"
    rules: list[str] = []

    if head_initial_r is not None and spec_initial_r is not None:
        # Synchronous rules
        left_spec = f"{spec} {xbar}" if spec_initial else f"{xbar} {spec}"
        right_spec = f"{spec} {xbar}" if spec_initial_r else f"{xbar} {spec}"
        rules.append(f"{phrase} -> <{left_spec}, {right_spec}>")

        left_head = f"{head} {comp}" if head_initial else f"{comp} {head}"
        right_head = f"{head} {comp}" if head_initial_r else f"{comp} {head}"
        rules.append(f"{xbar} -> <{left_head}, {right_head}>")
    else:
        # Monolingual rules
        if spec_initial:
            rules.append(f"{phrase} -> {spec} {xbar}")
        else:
            rules.append(f"{phrase} -> {xbar} {spec}")

        if head_initial:
            rules.append(f"{xbar} -> {head} {comp}")
        else:
            rules.append(f"{xbar} -> {comp} {head}")

    return rules


# ------------------------------------------------------------------
#  HELPER FUNCTIONS
# ------------------------------------------------------------------
def parse_syllable_format(template: str):
    """Parses the syllable structure template into a list of tokens

    Args:
        template: str, regex that describes the syllable structure of the language

    Returns:
        list of tokens
    """
    tokens = re.findall(r"C\*|V\*|C\?|V\?|C|V", template)
    return tokens


def generate_cluster(cluster_size: int) -> str:
    """Generates a consonant cluster

    Args:
    int cluster_size: number of chars in the cluster
    """

    sonority_hierarchy = {
        "l": 0.15,
        "m": 0.3,
        "n": 0.3,
        "v": 0.45,
        "z": 0.45,
        "f": 0.6,
        "s": 0.6,
        "b": 0.75,
        "d": 0.75,
        "g": 0.75,
        "p": 0.9,
        "t": 0.9,
        "k": 0.9,
    }

    chars = list(sonority_hierarchy.keys())
    weights = [sonority_hierarchy[c] for c in chars]
    cluster = ""

    for _ in range(cluster_size):
        c = random.choices(chars, weights=weights, k=1)[0]
        cluster = cluster + c

    return cluster


def generate_syllable(tokens: list[str], max_cons: int):
    """Generates a random syllable that conforms to the syllable structure

    Args:
        tokens: list of tokens
        max_cons: maximum number of consonants allowed in a cluster
    """

    result = []
    for token in tokens:
        if token == "C":
            result.append(random.choice(CONSONANTS))
        elif token == "V":
            result.append(random.choice(VOWELS))
        elif token == "C*":
            count = random.randint(1, max_cons)
            result.extend(generate_cluster(count))
        elif token == "V*":
            count = random.randint(1, 2)
            result.extend(random.choices(VOWELS, k=count))
        elif token == "C?":
            if random.random() < 0.5:
                result.append(random.choice(CONSONANTS))
        elif token == "V?":
            if random.random() < 0.5:
                result.append(random.choice(VOWELS))
    return "".join(result)


def sample_string(syllable_structure: list[str], avg_syllables: int, max_cons: int):
    """Generates a random string that conforms to the syllable structure

    Args:
        syllable_structure: str, regex that describes the syllable structure of the language
        avg_syllables: int, the number of syllables will be sampled from a Gaussian with this value as the mean
        max_cons: int, the maximum number of consonants that is permitted in a consonant cluster (assuming the language has C*)

    Returns:
        string
    """
    string: str = ""

    def _zero_truncated_poisson(rate: float) -> int:
        """Sample from a zero-truncated Poisson distribution."""
        u: float = np.random.uniform(np.exp(-rate), 1)
        t: float = -np.log(u)
        return 1 + np.random.poisson(rate - t)

    # Sample number of syllables from a Normal distribution
    lambda_poisson: float = avg_syllables
    num_syllables: int = _zero_truncated_poisson(lambda_poisson)
    for _ in range(num_syllables + 1):
        string = string + generate_syllable(syllable_structure, max_cons=max_cons)

    return string


# ------------------------------------------------------------------
#  PARAMETER BUNDLE
# ------------------------------------------------------------------
@dataclass
class GrammarParams:
    """Grammar parameters for an x-bar style grammar.

    Attributes:
        head_initial: Whether the head is initial in the shell.
        spec_first: Whether the specifier is first in the shell.
        pro_drop: Whether to allow pro-drop (null pronominal subject).
        proper_with_det: Whether proper nouns take determiners.
        syllable_struct: Syllable structure of the grammar (e.g. CV?, CVC* etc.)
        avg_syllables: Average number of syllables in a word in this language
        max_consonants: Maximum number of consonants allowed in a cluster
        verb: List of verbs or number of verbs to generate.
        noun: List of nouns or number of nouns to generate.
        propn: List of proper nouns or number of proper nouns to generate.
        pron: List of pronouns or number of pronouns to generate.
        adj: List of adjectives or number of adjectives to generate.
        det_def: List of definite determiners or number of definite determiners
                to generate.
        det_indef: List of indefinite determiners or number of indefinite
            determiners to generate.
        comp: List of complementizers or number of complementizers to generate.
        tenses: List of tense labels or number of tense labels to generate.
        asps: List of aspect labels or number of aspect labels to generate.
    """

    @property
    def n_verbs(self) -> int:
        return len(self.verb_lex)

    @property
    def n_nouns(self) -> int:
        return len(self.noun_lex)

    @property
    def n_propns(self) -> int:
        return len(self.propn_lex)

    @property
    def n_adjs(self) -> int:
        return len(self.adj_lex)

    @property
    def n_det_defs(self) -> int:
        return len(self.det_def_lex)

    @property
    def n_det_indefs(self) -> int:
        return len(self.det_indef_lex)

    @property
    def n_comps(self) -> int:
        return len(self.comp_lex)

    @property
    def n_tense_lex(self) -> int:
        return len(self.tense_lex)

    @property
    def n_asp_lex(self) -> int:
        return len(self.asp_lex)

    # Parameters
    # ---------
    head_initial: bool = True
    spec_initial: bool = True
    pro_drop: bool = False
    proper_with_det: bool = False
    syllable_struct: str = ""
    avg_syllables: int = 2
    max_consonants: int = 2

    # Lexicon
    # -------
    verbs: list[str] | int = 3
    nouns: list[str] | int = 3
    propns: list[str] | int = 3
    prons: list[str] | int = 2
    adjs: list[str] | int = 2
    det_def: list[str] | int = 2
    det_indef: list[str] | int = 2
    comps: list[str] | int = 2
    tenses: list[str] = field(default_factory=lambda: ["∅_T_pres"])
    asps: list[str] = field(default_factory=lambda: ["∅_Asp_prog"])

    def __post_init__(self):
        """Instantiates the grammar lexicon.

        If a list of strings are passed in for a particular parameter (eg 'nouns')
        then we use those; otherwise, we generate the appropriate number of lexical
        items for that parameter.
        """

        # Load syllable structures file
        syllables_file: pathlib.Path = (
            PROJECT_ROOT / "src" / "formal_gym" / "resources" / "syllables.txt"
        )
        syllables = syllables_file.read_text().splitlines()
        if self.syllable_struct is None:
            self.syllable_struct = random.choice(syllables)
        syllable_struct_tokens = parse_syllable_format(self.syllable_struct)

        # Helper to resolve int or list to list
        def resolve(val, prefix):
            if isinstance(val, int):
                return [
                    sample_string(
                        syllable_struct_tokens,
                        avg_syllables=self.avg_syllables,
                        max_cons=self.max_consonants,
                    )
                    for _ in range(val)
                ]
            return list(val)

        self.verb_lex = resolve(self.verbs, "verb")
        self.noun_lex = resolve(self.nouns, "noun")
        self.propn_lex = resolve(self.propns, "name")
        self.pron_lex = resolve(self.prons, "pron")
        self.adj_lex = resolve(self.adjs, "adj")
        self.det_def_lex = resolve(self.det_def, "det_def")
        self.det_indef_lex = resolve(self.det_indef, "det_indef")
        self.comp_lex = resolve(self.comps, "c")
        self.tense_lex = resolve(self.tenses, "tense")
        self.asp_lex = resolve(self.asps, "asp")

    def as_cfg_str(self) -> str:
        """Generate a CFG string from the grammar parameters using GrammarRuleBuilder."""
        builder = GrammarRuleBuilder(self)
        rules = builder.build_rules()
        lexicon = builder.build_lexicon()
        return "\n".join(rules + lexicon)

    @classmethod
    def english(cls) -> "GrammarParams":
        """English grammar parameters."""
        return cls(
            head_initial=True,
            spec_initial=True,
            pro_drop=False,
            proper_with_det=False,
            verbs=["eats", "sees", "loves", "hears"],
            nouns=["tree", "horse", "dog", "cat", "apple"],
            propns=["john", "mary", "sue", "bob"],
            prons=["he", "she", "they", "it"],
            adjs=["big", "small", "red", "green", "blue", "fuzzy", "round"],
            det_def=["the"],
            det_indef=["a"],
            comps=["that"],
        )

    @classmethod
    def english_hf(cls) -> "GrammarParams":
        """English grammar parameters with head-finality."""
        return cls(
            head_initial=False,
            spec_initial=True,
            pro_drop=False,
            proper_with_det=False,
            verbs=["eats", "sees", "loves", "hears"],
            nouns=["tree", "horse", "dog", "cat", "apple"],
            propns=["john", "mary", "sue", "bob"],
            prons=["he", "she", "they", "it"],
            adjs=["big", "small", "red", "green", "blue", "fuzzy", "round"],
            det_def=["the"],
            det_indef=["a"],
            comps=["that"],
        )

    @classmethod
    def english_sf(cls) -> "GrammarParams":
        """English grammar parameters with specifier-finality."""
        return cls(
            head_initial=True,
            spec_initial=False,
            pro_drop=False,
            proper_with_det=False,
            verbs=["eats", "sees", "loves", "hears"],
            nouns=["tree", "horse", "dog", "cat", "apple"],
            propns=["john", "mary", "sue", "bob"],
            prons=["he", "she", "they", "it"],
            adjs=["big", "small", "red", "green", "blue", "fuzzy", "round"],
            det_def=["the"],
            det_indef=["a"],
            comps=["that"],
        )

    @classmethod
    def german(cls) -> "GrammarParams":
        """German grammar parameters."""
        return cls(
            head_initial=False,  # German is head-final in VP
            spec_initial=True,
            pro_drop=False,  # Set to False for now; can be changed if needed
            proper_with_det=False,
            verbs=["essen", "sehen", "lieben", "geben"],
            nouns=["baum", "pferd", "hund", "katze", "apfel"],
            propns=["johann", "maria", "susanne", "robert"],
            prons=["er", "sie", "es", "wir"],
            adjs=["groß", "klein", "rot", "grün", "blau", "flauschig", "rund"],
            det_def=["der"],
            det_indef=["ein"],
            comps=["dass"],
        )

    @classmethod
    def spanish(cls) -> "GrammarParams":
        """Spanish grammar parameters."""
        return cls(
            head_initial=True,
            spec_initial=True,
            pro_drop=True,
            proper_with_det=False,
            verbs=["come", "ve", "ama", "escucha"],
            nouns=["árbol", "caballo", "perro", "gato", "manzana"],
            propns=["juan", "maría", "susana", "roberto"],
            prons=["él", "ella", "ellos", "ellas"],
            adjs=["grande", "pequeño", "rojo", "verde", "azul", "suave", "redondo"],
            det_def=["el"],
            det_indef=["un"],
            comps=["que"],
        )


class XBarGrammar(fg_grammar.Grammar):
    @classmethod
    def from_params(cls, params: GrammarParams) -> "XBarGrammar":
        """Create a grammar from parameters."""
        return cls.from_string(params.as_cfg_str(), grammar_type=GType.CFG)

    def generate_tree(self, **kwargs) -> dict[str, Any]:
        """Generate a tree from the grammar."""
        gen_dict: dict[str, Any] = super().generate_tree(**kwargs)
        # add a "phonetic_string" field which takes the generated string
        # and removes every word beginning with the null symbol (∅)
        phonetic_string: str = " ".join(
            [w for w in gen_dict["string"].split(" ") if not w.startswith("∅")]
        )
        gen_dict["phonetic_string"] = phonetic_string
        return gen_dict


@dataclass
class SyncGrammarParams:
    """Paired grammar parameters for Synchronous CFG generation."""

    left: GrammarParams
    right: GrammarParams

    def _align_lexicon_sizes(self):
        """Align lexicon sizes between left and right grammars."""
        max_verbs: int = max(self.left.n_verbs, self.right.n_verbs)
        max_nouns: int = max(self.left.n_nouns, self.right.n_nouns)
        max_propns: int = max(self.left.n_propns, self.right.n_propns)
        max_prons: int = max(len(self.left.pron_lex), len(self.right.pron_lex))
        max_adjs: int = max(self.left.n_adjs, self.right.n_adjs)
        max_det_defs: int = max(self.left.n_det_defs, self.right.n_det_defs)
        max_det_indefs: int = max(self.left.n_det_indefs, self.right.n_det_indefs)
        max_comps: int = max(self.left.n_comps, self.right.n_comps)

        self._extend_lexicon("verbs", max_verbs, "verb")
        self._extend_lexicon("nouns", max_nouns, "noun")
        self._extend_lexicon("propns", max_propns, "name")
        self._extend_lexicon("prons", max_prons, "pron")
        self._extend_lexicon("adjs", max_adjs, "adj")
        self._extend_lexicon("det_defs", max_det_defs, "det")
        self._extend_lexicon("det_indefs", max_det_indefs, "det")
        self._extend_lexicon("comps", max_comps, "c")

    def _extend_lexicon(self, attr_name: str, target_size: int, prefix: str):
        """Extend a lexicon to target size if needed."""
        for grammar in [self.left, self.right]:
            lex = getattr(grammar, f"{attr_name}_lex")
            if len(lex) < target_size:
                # Extend with generic items
                for i in range(len(lex), target_size):
                    lex.append(f"{prefix}{i}")
                setattr(grammar, f"{attr_name}_lex", lex)

    def as_cfg_str(self) -> str:
        """Generate Synchronous Context-Free Grammar rules using GrammarRuleBuilder."""
        builder = GrammarRuleBuilder(None, sync_params=self)
        rules = builder.build_rules()
        lexicon = builder.build_lexicon()
        return "\n".join(rules + lexicon)

    @classmethod
    def english_german(cls):
        """Example: English-German synchronous grammar."""
        english: GrammarParams = GrammarParams.english()
        german: GrammarParams = GrammarParams.german()
        return cls(left=english, right=german)

    @classmethod
    def english_spanish(cls):
        """Example: English-Spanish synchronous grammar."""
        english: GrammarParams = GrammarParams.english()
        spanish: GrammarParams = GrammarParams.spanish()
        return cls(left=english, right=spanish)

    @classmethod
    def english_english_hf(cls):
        """Example: English-English (head-final) synchronous grammar."""
        english: GrammarParams = GrammarParams.english()
        english_hf: GrammarParams = GrammarParams.english_hf()
        return cls(left=english, right=english_hf)

    @classmethod
    def english_english_sf(cls):
        """Example: English-English (specifier-final) synchronous grammar."""
        english: GrammarParams = GrammarParams.english()
        english_sf: GrammarParams = GrammarParams.english_sf()
        return cls(left=english, right=english_sf)


def _lex(pos: str, words: list[str]) -> list[str]:
    return [f"{pos} -> '{w}'" for w in words]


def _sync_lex(pos: str, left_words: list[str], right_words: list[str]) -> list[str]:
    """Generate synchronized lexical rules."""
    if len(left_words) != len(right_words):
        raise ValueError(
            f"Lexicon size mismatch for {pos}: {len(left_words)} vs {len(right_words)}"
        )

    return [f"{pos} -> <'{lw}', '{rw}'>" for lw, rw in zip(left_words, right_words)]


class GrammarRuleBuilder:
    """Builds grammar rules for both monolingual and synchronous grammars."""

    def __init__(self, params, sync_params=None):
        self.params = params
        self.sync_params = sync_params  # None for monolingual
        if sync_params:
            self.left = sync_params.left
            self.right = sync_params.right
        else:
            self.left = self.right = None

    def emit(self, lhs, rhs_l, rhs_r=None):
        if self.sync_params is not None:
            return f"{lhs} -> <{rhs_l}, {rhs_r}>"
        else:
            return f"{lhs} -> {rhs_l}"

    def build_rules(self):
        rules = []
        # Defensive: check left/right for sync mode
        if self.sync_params:
            if self.left is None or self.right is None:
                raise ValueError(
                    "SyncGrammarParams must have both left and right GrammarParams."
                )

        # S layer: matrix clause with null complementizer
        if self.sync_params:
            rules.append(self.emit("S", "CP_matrix", "CP_matrix"))
            rules.append(self.emit("CP_matrix", "CNULL TP", "CNULL TP"))
            rules.append(self.emit("CP_embed", "C TP", "C TP"))
        else:
            rules.append(self.emit("S", "CP_matrix"))
            rules.append(self.emit("CP_matrix", "CNULL TP"))
            rules.append(self.emit("CP_embed", "C TP"))

        # TP shell
        if self.sync_params:
            rules += shell_rules(
                head="T",
                spec="NP_SUBJ",
                comp="VP",
                head_initial=self.left.head_initial,
                spec_initial=self.left.spec_initial,
                head_initial_r=self.right.head_initial,
                spec_initial_r=self.right.spec_initial,
            )
        else:
            rules += shell_rules(
                head="T",
                spec="NP_SUBJ",
                comp="VP",
                head_initial=self.params.head_initial,
                spec_initial=self.params.spec_initial,
            )

        # Subject rules
        if self.sync_params:
            if self.left.pro_drop:
                rules.append(self.emit("NP_SUBJ", "PRO", "PRO"))
            rules.append(self.emit("NP_SUBJ", "PRON", "PRON"))
            if not self.left.proper_with_det:
                rules.append(self.emit("NP_SUBJ", "PROPN", "PROPN"))
            rules.append(self.emit("NP_SUBJ", "DP", "DP"))
        else:
            if self.params.pro_drop:
                rules.append(self.emit("NP_SUBJ", "PRO"))
            rules.append(self.emit("NP_SUBJ", "PRON"))
            if not self.params.proper_with_det:
                rules.append(self.emit("NP_SUBJ", "PROPN"))
            rules.append(self.emit("NP_SUBJ", "DP"))

        # VP shell
        if self.sync_params:
            # Use shell_rules for VP shell
            rules += shell_rules(
                head="V",
                spec="",  # No specifier in VP shell
                comp="OBJ_PHRASE",
                head_initial=self.left.head_initial,
                spec_initial=self.left.spec_initial,
                head_initial_r=self.right.head_initial,
                spec_initial_r=self.right.spec_initial,
            )
            # OBJ_PHRASE alternatives
            rules.append(self.emit("OBJ_PHRASE", "DP", "DP"))
            rules.append(self.emit("OBJ_PHRASE", "CP_embed", "CP_embed"))
        else:
            rules += shell_rules(
                head="V",
                spec="",  # No specifier in VP shell
                comp="OBJ_PHRASE",
                head_initial=self.params.head_initial,
                spec_initial=self.params.spec_initial,
            )
            rules.append(self.emit("OBJ_PHRASE", "DP"))
            rules.append(self.emit("OBJ_PHRASE", "CP_embed"))

        # DP shell
        if self.sync_params:
            # Definite DP
            rules += shell_rules(
                head="DET",
                spec="",  # No specifier in DP shell
                comp="NP",
                head_initial=self.left.head_initial,
                spec_initial=self.left.spec_initial,
                head_initial_r=self.right.head_initial,
                spec_initial_r=self.right.spec_initial,
            )
            rules.append(self.emit("DP", "DP_def", "DP_def"))
            rules.append(self.emit("DP", "DP_indef", "DP_indef"))
            rules.append(self.emit("DP_def", "DET_def NP", "DET_def NP"))
            rules.append(self.emit("DP_indef", "DET_indef NP", "DET_indef NP"))
            left_pwd = getattr(self.left, "proper_with_det", False)
            right_pwd = getattr(self.right, "proper_with_det", False)
            if left_pwd and right_pwd:
                rules.append(self.emit("DP_def", "DET_def PROPN", "DET_def PROPN"))
            elif not left_pwd and not right_pwd:
                rules.append(self.emit("DP_def", "PROPN", "PROPN"))
        else:
            rules += shell_rules(
                head="DET",
                spec="",  # No specifier in DP shell
                comp="NP",
                head_initial=self.params.head_initial,
                spec_initial=self.params.spec_initial,
            )
            rules.append(self.emit("DP", "DP_def"))
            rules.append(self.emit("DP", "DP_indef"))
            rules.append(self.emit("DP_def", "DET_def NP"))
            rules.append(self.emit("DP_indef", "DET_indef NP"))
            if getattr(self.params, "proper_with_det", False):
                rules.append(self.emit("DP_def", "DET_def PROPN"))
            else:
                rules.append(self.emit("DP_def", "PROPN"))

        # NP rules
        if self.sync_params:
            rules.append(self.emit("NP", "N_HEAD", "N_HEAD"))
            rules.append(self.emit("NP", "AdjP NP", "AdjP NP"))
            rules.append(self.emit("NP_COMMON", "N", "N"))
            rules.append(self.emit("NP_COMMON", "AdjP NP_COMMON", "AdjP NP_COMMON"))
            rules.append(self.emit("AdjP", "ADJ", "ADJ"))
        else:
            rules.append(self.emit("NP", "N_HEAD"))
            rules.append(self.emit("NP", "AdjP NP"))
            rules.append(self.emit("NP_COMMON", "N"))
            rules.append(self.emit("NP_COMMON", "AdjP NP_COMMON"))
            rules.append(self.emit("AdjP", "ADJ"))

        # N_HEAD rules
        if self.sync_params:
            left_pwd = getattr(self.left, "proper_with_det", False)
            right_pwd = getattr(self.right, "proper_with_det", False)
            if not left_pwd and not right_pwd:
                for cat in ("N", "PROPN"):
                    rules.append(self.emit("N_HEAD", cat, cat))
            else:
                left_alts = ("PROPN",) if left_pwd else ("N", "PROPN")
                right_alts = ("PROPN",) if right_pwd else ("N", "PROPN")
                for ls in left_alts:
                    for rs in right_alts:
                        rules.append(self.emit("N_HEAD", ls, rs))
        else:
            if getattr(self.params, "proper_with_det", False):
                rules.append(self.emit("N_HEAD", "PROPN"))
            else:
                rules.append(self.emit("N_HEAD", "N | PROPN"))

        return rules

    def build_lexicon(self):
        rules = []
        if self.sync_params:
            if self.left is None or self.right is None:
                raise ValueError(
                    "SyncGrammarParams must have both left and right GrammarParams."
                )
            # Synchronized lexicon
            rules += _sync_lex(
                "DET_def",
                getattr(self.left, "det_def_lex", []),
                getattr(self.right, "det_def_lex", []),
            )
            rules += _sync_lex(
                "DET_indef",
                getattr(self.left, "det_indef_lex", []),
                getattr(self.right, "det_indef_lex", []),
            )
            rules += _sync_lex(
                "T",
                getattr(self.left, "tense_lex", []),
                getattr(self.right, "tense_lex", []),
            )
            rules += _sync_lex(
                "ASP",
                getattr(self.left, "asp_lex", []),
                getattr(self.right, "asp_lex", []),
            )
            rules += _sync_lex(
                "V",
                getattr(self.left, "verb_lex", []),
                getattr(self.right, "verb_lex", []),
            )
            rules += _sync_lex(
                "N",
                getattr(self.left, "noun_lex", []),
                getattr(self.right, "noun_lex", []),
            )
            rules += _sync_lex(
                "PROPN",
                getattr(self.left, "propn_lex", []),
                getattr(self.right, "propn_lex", []),
            )
            rules += _sync_lex(
                "PRON",
                getattr(self.left, "pron_lex", []),
                getattr(self.right, "pron_lex", []),
            )
            rules += _sync_lex(
                "ADJ",
                getattr(self.left, "adj_lex", []),
                getattr(self.right, "adj_lex", []),
            )
            rules += _sync_lex(
                "C",
                getattr(self.left, "comp_lex", []),
                getattr(self.right, "comp_lex", []),
            )
            rules.append("CNULL -> <'∅', '∅'>")
            if getattr(self.left, "pro_drop", False) or getattr(
                self.right, "pro_drop", False
            ):
                rules.append("PRO -> <'∅', '∅'>")
        else:
            # Monolingual lexicon
            rules += _lex("DET_def", list(getattr(self.params, "det_def_lex", [])))
            rules += _lex("DET_indef", list(getattr(self.params, "det_indef_lex", [])))
            rules += _lex("T", [f"{x}" for x in getattr(self.params, "tense_lex", [])])
            rules += _lex("ASP", [f"{x}" for x in getattr(self.params, "asp_lex", [])])
            rules += _lex("V", list(getattr(self.params, "verb_lex", [])))
            rules += _lex("N", list(getattr(self.params, "noun_lex", [])))
            rules += _lex("PROPN", list(getattr(self.params, "propn_lex", [])))
            rules += _lex("PRON", list(getattr(self.params, "pron_lex", [])))
            adj_lex = list(getattr(self.params, "adj_lex", []))
            rules += _lex("ADJ", adj_lex if adj_lex else ["dummy_adj"])
            rules += _lex("C", list(getattr(self.params, "comp_lex", [])))
            rules.append("CNULL -> '∅'")
            if getattr(self.params, "pro_drop", False):
                rules.append("PRO -> '∅'")
        return rules<|MERGE_RESOLUTION|>--- conflicted
+++ resolved
@@ -5,12 +5,9 @@
 import re
 from dataclasses import dataclass, field
 from typing import Any
-<<<<<<< HEAD
 
 import numpy as np
 import pyrootutils
-=======
->>>>>>> 1e28a3f8
 
 import formal_gym.grammar as fg_grammar
 
